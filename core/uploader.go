--- conflicted
+++ resolved
@@ -238,15 +238,7 @@
 		return fmt.Errorf("temp file creation failed: %w", err)
 	}
 	defer os.RemoveAll(tmpDir)
-<<<<<<< HEAD
-	outFile := filepath.Join(tmpDir, "out.jpg")
-=======
 	outFile := filepath.Join(tmpDir, "out.png")
-	inFile := filepath.Join(tmpDir, filepath.Base(outputURI.Path))
-	if err = os.WriteFile(inFile, segment, 0644); err != nil {
-		return fmt.Errorf("failed to write input file: %w", err)
-	}
->>>>>>> 5776fb9d
 
 	args := []string{
 		"-i", segmentFileName,
